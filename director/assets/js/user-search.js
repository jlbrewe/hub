--- conflicted
+++ resolved
@@ -6,14 +6,9 @@
         '                    placeholder="Search for a user..."\n' +
         '                    icon="search"\n' +
         '                    name="name"\n' +
-<<<<<<< HEAD
-        '                    @select="option => selected = option">\n' +
-        '                <template slot="empty">No user found</template>\n' +
-=======
         '                    @select="usernameSelected()"\n' +
         '                    @input="usernameSelected()">\n' +
         '                <template slot="empty">[[ noResultsMessage ]]</template>\n' +
->>>>>>> e3852244
         '            </b-autocomplete>\n' +
         '        </b-field>',
     delimiters: ['[[', ']]'],
