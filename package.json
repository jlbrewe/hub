{
  "name": "@stencila/hub",
  "version": "2.44.0",
  "author": "Stencila Hub Contributors (https://github.com/stencila/hub/graphs/contributors)",
  "license": "Apache-2.0",
  "devDependencies": {
    "@semantic-release/exec": "5.0.0",
<<<<<<< HEAD
    "@stencila/dev-config": "1.4.55",
    "@types/k6": "0.26.1"
=======
    "@stencila/dev-config": "1.4.57",
    "@types/k6": "^0.26.1"
>>>>>>> 43375aee
  },
  "renovate": {
    "extends": [
      "@stencila"
    ],
    "schedule": [
      "before 12pm on Friday"
    ],
    "pip_requirements": {
      "fileMatch": [
        "requirements.txt",
        "requirements-dev.txt"
      ]
    },
    "packageRules": [
      {
        "paths": [
          "requirements.txt"
        ],
        "rangeStrategy": "pin",
        "semanticCommitType": "fix",
        "semanticCommitScope": "Deps"
      },
      {
        "paths": [
          "package.json"
        ],
        "depTypeList": [
          "dependencies"
        ],
        "rangeStrategy": "pin",
        "semanticCommitType": "fix",
        "semanticCommitScope": "Deps"
      },
      {
        "groupName": "Python dev dependencies",
        "paths": [
          "requirements-dev.txt"
        ],
        "rangeStrategy": "pin",
        "semanticCommitType": "chore",
        "semanticCommitScope": "Dev deps"
      },
      {
        "groupName": "Javascript dev dependencies",
        "paths": [
          "package.json"
        ],
        "depTypeList": [
          "devDependencies"
        ],
        "rangeStrategy": "pin",
        "semanticCommitType": "chore",
        "semanticCommitScope": "Dev deps"
      }
    ]
  },
  "release": {
    "extends": "@stencila/semantic-release-config",
    "plugins": [
      "@semantic-release/commit-analyzer",
      "@semantic-release/release-notes-generator",
      "@semantic-release/changelog",
      [
        "@semantic-release/exec",
        {
          "prepareCmd": "sed -i -e 's!__version__ = .*!__version__ = \"${nextRelease.version}\"!g' manager/manager/version.py"
        }
      ],
      [
        "@semantic-release/git",
        {
          "assets": [
            "package.json",
            "CHANGELOG.md",
            "manager/manager/version.py"
          ]
        }
      ],
      "@semantic-release/github"
    ]
  }
}<|MERGE_RESOLUTION|>--- conflicted
+++ resolved
@@ -5,13 +5,8 @@
   "license": "Apache-2.0",
   "devDependencies": {
     "@semantic-release/exec": "5.0.0",
-<<<<<<< HEAD
-    "@stencila/dev-config": "1.4.55",
+    "@stencila/dev-config": "1.4.57",
     "@types/k6": "0.26.1"
-=======
-    "@stencila/dev-config": "1.4.57",
-    "@types/k6": "^0.26.1"
->>>>>>> 43375aee
   },
   "renovate": {
     "extends": [
