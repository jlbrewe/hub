--- conflicted
+++ resolved
@@ -1,12 +1,7 @@
 {
   "dependencies": {
-<<<<<<< HEAD
     "@stencila/encoda": "0.101.3",
-    "@stencila/executa": "1.15.0",
-=======
-    "@stencila/encoda": "0.101.2",
     "@stencila/executa": "1.15.1",
->>>>>>> 0d94ee55
     "typescript": "4.0.5"
   }
 }