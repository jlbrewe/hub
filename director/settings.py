"""
Django settings for director project.

Uses ``django-configurations``. For more on this package, see
https://github.com/jazzband/django-configurations

For more information on this file, see
https://docs.djangoproject.com/en/2.0/topics/settings/

For the full list of settings and their values, see
https://docs.djangoproject.com/en/2.0/ref/settings/
"""

import datetime
import os
import warnings

from configurations import Configuration, values

from version import __version__

# TODO: the UserWarning might start to not be raised as of psycopg2 v2.8+ but until then suppress it
warnings.filterwarnings("ignore", category=UserWarning, module="psycopg2")


class Common(Configuration):
    """Configuration settings common to both development and production."""

    BASE_DIR = os.path.dirname(os.path.abspath(__file__))

    # Application definition

    INSTALLED_APPS = [
        # Django contrib apps
        "django.contrib.admin",
        "django.contrib.auth",
        "django.contrib.contenttypes",
        "django.contrib.sessions",
        "django.contrib.messages",
        "django.contrib.staticfiles",
        "django.contrib.sites",  # Required by allauth
        "django.contrib.humanize",
        # Third party apps
        "allauth",
        "allauth.account",
        "allauth.socialaccount",
        # Social account providers. See
        #    http://django-allauth.readthedocs.org/en/latest/providers.html
        # When you add an item here you must:
        #   - add an entry in SOCIALACCOUNT_PROVIDERS below
        #   - register Stencila as an API client or app with the provider
        #   - add a SocialApp instance (/admin/socialaccount/socialapp/add/)
        "allauth.socialaccount.providers.github",
        "allauth.socialaccount.providers.google",
        "allauth.socialaccount.providers.orcid",
        "allauth.socialaccount.providers.twitter",
        "avatar",
        "crispy_forms",
        "crispy_forms_bulma",
        "polymorphic",
        "storages",
        "rest_framework",
        "drf_yasg",
        "knox",
        "django_filters",
        "django_intercom",
        "djstripe",
        # Our apps
        # Uses dotted paths to AppConfig subclasses as
        # recommended in https://docs.djangoproject.com/en/2.2/ref/applications/#configuring-applications
        "users.apps.UsersConfig",
        "accounts.apps.AccountsConfig",
        "projects.apps.ProjectsConfig",
        "stencila_open.apps.StencilaOpenConfig",
    ]

    MIDDLEWARE = [
        "lib.middleware.ie_detect_middleware",
        "django.middleware.security.SecurityMiddleware",
        "django.contrib.sessions.middleware.SessionMiddleware",
        "django.middleware.common.CommonMiddleware",
        "django.middleware.csrf.CsrfViewMiddleware",
        "django.contrib.auth.middleware.AuthenticationMiddleware",
        "django.contrib.messages.middleware.MessageMiddleware",
        "django.middleware.clickjacking.XFrameOptionsMiddleware",
    ]

    ROOT_URLCONF = "urls"

    TEMPLATES = [
        {
            "BACKEND": "django.template.backends.django.DjangoTemplates",
            "DIRS": [
                os.path.join(BASE_DIR, "templates"),
                # Needed to ensure that allauth templates are overidden by ours
                os.path.join(BASE_DIR, "users", "templates"),
            ],
            "APP_DIRS": True,
            "OPTIONS": {
                "context_processors": [
                    "django.template.context_processors.debug",
                    "django.template.context_processors.request",
                    "django.contrib.auth.context_processors.auth",
                    "django.contrib.messages.context_processors.messages",
                    "lib.template_context_processors.versions",
                    "lib.template_context_processors.settings",
                    "lib.template_context_processors.features",
                ],
            },
        },
    ]

    WSGI_APPLICATION = "wsgi.application"

    SITE_ID = 1  # Required by allauth

    # Database
    # https://docs.djangoproject.com/en/2.0/ref/settings/#databases
    #
    # Defaults to `db.sqlite3` but can be set using `DJANGO_DATABASE_URL` env var
    # Note that the three leading slashes are *intentional*
    # See https://github.com/kennethreitz/dj-database-url#url-schema
    DATABASES = values.DatabaseURLValue(
        "sqlite:///%s/db.sqlite3" % BASE_DIR,
        environ_prefix="DJANGO",  # For consistent naming with other env vars
    )

    DEFAULT_FROM_EMAIL = values.Value("")

    # Authentication

    AUTHENTICATION_BACKENDS = (
        "django.contrib.auth.backends.ModelBackend",
        "allauth.account.auth_backends.AuthenticationBackend",
    )

    ACCOUNT_EMAIL_REQUIRED = (
        True  # tell allauth to require an email address when signing up
    )

    AUTH_PASSWORD_VALIDATORS = [
        {
            "NAME": "django.contrib.auth.password_validation.UserAttributeSimilarityValidator",
        },
        {"NAME": "django.contrib.auth.password_validation.MinimumLengthValidator"},
        {"NAME": "django.contrib.auth.password_validation.CommonPasswordValidator"},
        {"NAME": "django.contrib.auth.password_validation.NumericPasswordValidator"},
    ]

    LOGIN_URL = "/me/signin"

    LOGIN_REDIRECT_URL = "/"

    # Internationalization
    # https://docs.djangoproject.com/en/2.0/topics/i18n/

    LANGUAGE_CODE = "en-us"

    TIME_ZONE = "UTC"

    USE_I18N = True

    USE_L10N = True

    USE_TZ = True

    TESTING = False

    # Static files (CSS, JavaScript, Images)
    # https://docs.djangoproject.com/en/2.0/howto/static-files/

    STATIC_URL = values.Value("/static/")

    STATIC_ROOT = os.path.join(BASE_DIR, "static")

    STATICFILES_DIRS = [os.path.join(BASE_DIR, "assets")]

    # 'Media' files (uploaded by users)
    # https://docs.djangoproject.com/en/2.0/topics/files/

    MEDIA_ROOT = os.path.join(BASE_DIR, "storage")
    MEDIA_URL = "/media/"

    # Logging
    LOGGING = {
        "version": 1,
        "disable_existing_loggers": False,
        "formatters": {
            "console": {
                "format": "%(levelname)s %(asctime)s %(module)s "
                "%(process)d %(message)s"
            },
        },
        "handlers": {
            "console": {"class": "logging.StreamHandler", "formatter": "console"}
        },
        "loggers": {"": {"level": "WARNING", "handlers": ["console"]}},
    }

    # Third-party application settings

    CRISPY_ALLOWED_TEMPLATE_PACKS = ["bulma"]
    CRISPY_TEMPLATE_PACK = "bulma"
    CRISPY_CLASS_CONVERTERS = {
        "checkboxinput": "checkbox",
        "numberinput": "input",
    }

    AVATAR_GRAVATAR_DEFAULT = "identicon"

    # Stencila settings

    EXECUTION_SERVER_HOST = values.Value()
    EXECUTION_SERVER_PROXY_PATH = values.Value()
    EXECUTION_CLIENT = values.Value("NIXSTER")

    # URL of this application. This is used by editors and other
    # external applications to callback to the director.
    # It needs to be the URL that the user is logged in to
    # the hub so that credentils are sent.
    # This default value is the usual value in development
    CALLBACK_URL = values.Value("http://localhost:3000")

    GS_PUBLIC_READABLE_PATHS = ["avatars/*"]
    # these paths will be made publicly readable in the Google Storage bucket after being written to

    STENCILA_GITHUB_APPLICATION_NAME = values.Value(
        "INSERT A REAL APP NAME HERE Stencila Github Integration"
    )
    STENCILA_GITHUB_APPLICATION_URL = values.Value(
        "INSERT A REAL URL HERE "
        "https://github.com/settings/apps/stencila/installations"
    )

    # Path to store project pulls for the hub
    STENCILA_PROJECT_STORAGE_DIRECTORY = values.Value("")

    # Path where the remote executor can find the above Project pulls.
    # By default this is the same as the path in the hub
    STENCILA_REMOTE_PROJECT_STORAGE_DIRECTORY = values.Value(
        STENCILA_PROJECT_STORAGE_DIRECTORY
    )

    # Path to Encoda executable
    # This default path points to the install in the parent directory
    STENCILA_ENCODA_PATH = values.Value(
        os.path.join(
            BASE_DIR, "..", "node_modules", "@stencila", "encoda", "dist", "cli.js"
        )
    )

    # This can be any format, it's not used in code, only humans will be looking at this
    STENCILA_HUB_VERSION = values.Value("")

    # some XML files are quite large (3MB+), this basically sets the size of the POST allowed
    DATA_UPLOAD_MAX_MEMORY_SIZE = values.IntegerValue(5 * 1024 * 1024)

    SOCIALACCOUNT_PROVIDERS = {
        "google": {
            "SCOPE": [
                "profile",
                "email",
                "https://www.googleapis.com/auth/documents",
                "https://www.googleapis.com/auth/spreadsheets",
                "https://www.googleapis.com/auth/drive",
            ],
            "AUTH_PARAMS": {"access_type": "offline"},
        }
    }

    STENCILA_CLIENT_USER_AGENT = values.Value("Stencila Hub HTTP Client")
    INTERCOM_ACCESS_TOKEN = values.Value("")

    EXECUTA_HOSTS = values.SingleNestedTupleValue("")
    SPARKLA_PROJECT_ROOT = values.Value("")

    REST_FRAMEWORK = {
        # Use camel casing for everything (inputs and outputs)
        "DEFAULT_RENDERER_CLASSES": (
            "djangorestframework_camel_case.render.CamelCaseJSONRenderer",
        ),
        "DEFAULT_PARSER_CLASSES": (
            "djangorestframework_camel_case.parser.CamelCaseJSONParser",
        ),
        "DEFAULT_PERMISSION_CLASSES": (
            # Default is for API endpoints to require the user to be authenticated
            "rest_framework.permissions.IsAuthenticated",
        ),
        "DEFAULT_AUTHENTICATION_CLASSES": (
            # Default is for token and Django session authentication
            "general.api.authentication.BasicAuthentication",
            "knox.auth.TokenAuthentication",
            "rest_framework.authentication.SessionAuthentication",
        ),
        "DEFAULT_PAGINATION_CLASS": "rest_framework.pagination.LimitOffsetPagination",
        "PAGE_SIZE": 50,
        # Use JSON by default when using the test client
        # https://www.django-rest-framework.org/api-guide/testing/#setting-the-default-format
        "TEST_REQUEST_DEFAULT_FORMAT": "json",
    }

    # django-rest-knox settings for API tokens
    # See http://james1345.github.io/django-rest-knox/settings/
    REST_KNOX = {
        # The Prefix to use in the Authorization header
        "AUTH_HEADER_PREFIX": "Token",
        # Automatically refresh the token when it is used
        "AUTO_REFRESH": True,
        # Period until token expires.  None will create tokens that never expire.
        "TOKEN_TTL": datetime.timedelta(days=7),
    }

    SWAGGER_SETTINGS = {
        "SECURITY_DEFINITIONS": {
            "API": {"type": "apiKey", "name": "Authorization", "in": "header"}
        }
    }

    # django-rest-framework-jwt settings for JWT execution session tokens
    # See https://jpadilla.github.io/django-rest-framework-jwt/#additional-settings
    JWT_AUTH = {
        # The Prefix to use in the Authorization header
        "JWT_AUTH_HEADER_PREFIX": "JWT",
        # Period until token expires. Generally recommended to be <15 mins
        "JWT_EXPIRATION_DELTA": datetime.timedelta(minutes=10),
        # Allow token to be refreshed within a given period from initial issuance
        "JWT_ALLOW_REFRESH": True,
        "JWT_REFRESH_EXPIRATION_DELTA": datetime.timedelta(days=1),
    }

    STRIPE_LIVE_PUBLIC_KEY = values.Value("")
    STRIPE_LIVE_SECRET_KEY = values.Value(
        "sk_live_test"
    )  # Leaving this blank causes issues running Django
    STRIPE_TEST_PUBLIC_KEY = values.Value("")
    STRIPE_TEST_SECRET_KEY = values.Value(
        "sk_test_test"
    )  # Leaving this blank causes issues running Django
    STRIPE_LIVE_MODE = values.BooleanValue(False)
    DJSTRIPE_WEBHOOK_VALIDATION = None

    # Rudimentary feature toggle
    FEATURES = {"PROJECT_SESSION_SETTINGS": False}


class Dev(Common):
    """Configuration settings used in development."""

    # Ensure debug is always true in development
    DEBUG = True

    # Crispy forms should fail loudly during development
    CRISPY_FAIL_SILENTLY = not DEBUG

    # This variable must always be set, even in development.
    SECRET_KEY = "not-a-secret-key"

    # Only allow localhost if in development mode
    ALLOWED_HOSTS = ["*"]

    INTERNAL_IPS = "127.0.0.1"  # For debug_toolbar

    # Additional apps only used in development
    INSTALLED_APPS = Common.INSTALLED_APPS + ["debug_toolbar", "django_extensions"]

    # Additional middleware only used in development
    MIDDLEWARE = [
        "debug_toolbar.middleware.DebugToolbarMiddleware",
    ] + Common.MIDDLEWARE

    # During development just print emails to console
    EMAIL_BACKEND = "django.core.mail.backends.console.EmailBackend"

    # JWT secret (must be overriden in Prod settings, see below)
    JWT_SECRET = values.Value("not-a-secret")

    STENCILA_GITHUB_APPLICATION_NAME = "Stencila Hub Integration (Test)"
    STENCILA_GITHUB_APPLICATION_URL = (
        "https://github.com/organizations/stencila/settings/apps/"
        "stencila-hub-integration-test/installations"
    )
    INTERCOM_DISABLED = True


class Prod(Common):
    """Configuration settings used in production at https://hub.stenci.la."""

    # Ensure debug is always false in production
    DEBUG = False

    # Require that a `DJANGO_SECRET_KEY` environment
    # variable is set during production
    SECRET_KEY = values.SecretValue()

    # In production, use wildcard because load balancers
    # perform health checks without host specific Host header value
    ALLOWED_HOSTS = ["*"]

    # It is being run behind Google Cloud Load Balancer, so look for this header
    SECURE_PROXY_SSL_HEADER = ("HTTP_X_FORWARDED_PROTO", "https")

    # Enforce HTTPS
    # Allow override to be able to test other prod settings during development
    # in a Docker container (ie. locally not behind a HTTPS load balancer)
    # See `make run-prod`
    SECURE_SSL_REDIRECT = values.BooleanValue(True)

    # Do not redirect the status check to HTTPS so that
    # HTTP health checks will still work.
    SECURE_REDIRECT_EXEMPT = [r"^api/status/?$", r"^/?$"]

    # Use unpkg.com CDN to serve static assets
    STATIC_URL = values.Value(
        "https://unpkg.com/@stencila/hub@{}/director/static/".format(__version__)
    )

    INTERCOM_APPID = values.Value("")

    # JWT secret must be set as environment
    # variable when in production
    JWT_SECRET = values.SecretValue()

    # Use GoogleCloudStorage for uploads
    DEFAULT_FILE_STORAGE = "lib.storage.CustomPublicGoogleCloudStorage"
    GS_PROJECT_ID = values.Value()
    GS_BUCKET_NAME = values.Value()

    # Use SendGrid for emails
    EMAIL_BACKEND = "sendgrid_backend.SendgridBackend"
    SENDGRID_API_KEY = values.SecretValue()

    # Use Sentry for error reporting
    # Note: The DSN is not a secret https://forum.sentry.io/t/dsn-private-public/6297/2
    SENTRY_DSN = values.Value(
        "https://6329017160394100b21be92165555d72@sentry.io/37250"
    )

    # Use PostHog for product analytics
    POSTHOG_KEY = values.Value("LeXA_J7NbIow0-mEejPwazN7WvZCj-mFKSvLL5oM4w0")

    @classmethod
    def post_setup(cls):
<<<<<<< HEAD
=======
        # Use custom error page only in production
        cls.REST_FRAMEWORK[
            "EXCEPTION_HANDLER"
        ] = "general.api.handlers.custom_exception_handler"

>>>>>>> 9a86f8fd
        import sentry_sdk
        from sentry_sdk.integrations.django import DjangoIntegration

        sentry_sdk.init(
            dsn=cls.SENTRY_DSN,
            release="hub@{}".format(__version__),
            integrations=[DjangoIntegration()],
            send_default_pii=True,
        )<|MERGE_RESOLUTION|>--- conflicted
+++ resolved
@@ -440,14 +440,11 @@
 
     @classmethod
     def post_setup(cls):
-<<<<<<< HEAD
-=======
         # Use custom error page only in production
         cls.REST_FRAMEWORK[
             "EXCEPTION_HANDLER"
         ] = "general.api.handlers.custom_exception_handler"
 
->>>>>>> 9a86f8fd
         import sentry_sdk
         from sentry_sdk.integrations.django import DjangoIntegration
 
