# Azure Pipelines config
#
# For docs on multi-platform setup see:
#   https://docs.microsoft.com/en-us/azure/devops/pipelines/get-started-multiplatform?view=azure-devops
# For docs on building and pushing Docker images
#   https://docs.microsoft.com/azure/devops/pipelines/languages/docker
# For a guide to triggering build on tags, see:
#   https://medium.com/faun/azure-pipelines-and-git-tag-quirks-1daaba61713a

trigger:
  branches:
    include:
    - master
    - refs/tags/*

jobs:
  - job: test
    pool:
      vmImage: ubuntu-latest
    steps:
      - task: UsePythonVersion@0
        inputs:
          versionSpec: '3.7'
  
      - script: make lint
        displayName: Lint

      - script: make cover
        displayName: Test

      - script: bash <(curl -s https://codecov.io/bash)
        condition: succeeded()
        displayName: Upload coverage

  - job: release
    dependsOn: test
    condition: and(succeeded(), eq(variables['Build.SourceBranch'], 'refs/heads/master'))
    pool:
      vmImage: ubuntu-latest
    steps:
      - task: NodeTool@0
        inputs:
          versionSpec: 12.x
        displayName: Install Node.js
        
      - task: UsePythonVersion@0
        inputs:
          versionSpec: '3.7'
        displayName: Install Python

<<<<<<< HEAD
=======
      - script: npm ci
        displayName: Install Node.js dependencies for build

>>>>>>> dd152016
      - script: npm run build
        displayName: Build CSS and JS

      - script: make -C director static
        displayName: Collect static files

      - script: |
          npm ci
          npx semantic-release
        env:
          GIT_AUTHOR_NAME: Stencila CI Bot
          GIT_AUTHOR_EMAIL: ci@stenci.la
          GIT_COMMITTER_NAME: Stencila CI Bot
          GIT_COMMITTER_EMAIL: ci@stenci.la
          GITHUB_TOKEN: $(GITHUB_TOKEN)
          NPM_TOKEN: $(NPM_TOKEN)
        displayName: Tag and release

  - job: deploy
    condition: startsWith(variables['Build.SourceBranch'], 'refs/tags/')
    pool:
      vmImage: ubuntu-latest
    steps:

      - script: |
          cp package*.json director/
        displayName: Copy required files
    
      - task: DockerCompose@0
        displayName: Build images
        inputs:
          action: Build services
          dockerComposeFile: docker-compose.yaml
          includeLatestTag: true
          includeSourceTags: true

      - task: DockerCompose@0
        displayName: Push images
        inputs:
          action: Push services
          containerregistrytype: Container Registry
          dockerRegistryEndpoint: DockerHub
          dockerComposeFile: docker-compose.yaml
          includeLatestTag: true
          includeSourceTags: true<|MERGE_RESOLUTION|>--- conflicted
+++ resolved
@@ -48,12 +48,9 @@
           versionSpec: '3.7'
         displayName: Install Python
 
-<<<<<<< HEAD
-=======
       - script: npm ci
         displayName: Install Node.js dependencies for build
 
->>>>>>> dd152016
       - script: npm run build
         displayName: Build CSS and JS
 
