--- conflicted
+++ resolved
@@ -20,13 +20,8 @@
   ],
   "dependencies": {
     "@creativebulma/bulma-tooltip": "1.2.0",
-<<<<<<< HEAD
-    "@popperjs/core": "2.4.2",
+    "@popperjs/core": "2.4.3",
     "@stencila/thema": "2.10.4",
-=======
-    "@popperjs/core": "2.4.3",
-    "@stencila/thema": "2.10.2",
->>>>>>> 72a4d4c7
     "@vizuaalog/bulmajs": "0.11.0",
     "bulma": "0.9.0",
     "bulma-toast": "2.0.1",
