import typing

from django.contrib import messages
from django.contrib.auth import get_user_model
from django.contrib.auth.mixins import LoginRequiredMixin
from django.core.exceptions import PermissionDenied
from django.db.models import QuerySet
from django.http import HttpRequest, HttpResponse, HttpResponseRedirect
from django.shortcuts import render, redirect
from django.urls import reverse
from django.views.generic import View, ListView, DetailView, UpdateView

from accounts.db_facade import AccountFetchResult, fetch_account
from accounts.forms import AccountSettingsForm, AccountCreateForm
from accounts.models import Account, AccountUserRole, AccountRole, AccountPermissionType

User = get_user_model()

USER_ROLE_ID_PREFIX = 'user_role_id_'


class AccountPermissionsMixin(LoginRequiredMixin):
    account_fetch_result: typing.Optional[AccountFetchResult] = None

    def perform_account_fetch(self, request: HttpRequest, account_pk: int) -> None:
        self.account_fetch_result = fetch_account(request.user, account_pk)

    def get_render_context(self, context: dict) -> dict:
        context['account_permissions'] = self.account_permissions
        context['account_roles'] = self.account_roles
        return context

    @property
    def account(self) -> Account:
        if not self.account_fetch_result:
            raise ValueError("account_fetch_result not set")

        return self.account_fetch_result.account

    @property
    def account_permissions(self) -> typing.Set[AccountPermissionType]:
        if not self.account_fetch_result:
            raise ValueError("account_fetch_result not set")

        return self.account_fetch_result.user_permissions

    @property
    def account_roles(self) -> typing.Set[AccountRole]:
        if not self.account_fetch_result:
            raise ValueError("account_fetch_result not set")

        return self.account_fetch_result.user_roles

    def has_permission(self, permission: AccountPermissionType) -> bool:
        return self.has_any_permissions((permission,))

    def has_any_permissions(self, permissions: typing.Iterable[AccountPermissionType]) -> bool:
        for permission in permissions:
            if permission in self.account_permissions:
                return True

        return False


class AccountListView(LoginRequiredMixin, ListView):
    template_name = "accounts/account_list.html"

    def get_queryset(self) -> QuerySet:
        """
        Only list those accounts that the user is a member of
        """
        return AccountUserRole.objects.filter(user=self.request.user).select_related('account')


class AccountProfileView(AccountPermissionsMixin, View):
    def get(self, request: HttpRequest, pk: int) -> HttpResponse:
        self.perform_account_fetch(request, pk)

        teams = self.account.teams.all()

        if self.has_any_permissions((AccountPermissionType.ADMINISTER, AccountPermissionType.MODIFY)):
            # Members get to see who is on account
            users = [user_role.user for user_role in self.account.user_roles.all()]
        else:
            # Non-members don't get to see who is on account
            users = []

        return render(request, 'accounts/account_profile.html', self.get_render_context({
            'account': self.account,
            'projects': self.account.projects.all,
            'users': users,
            'teams': teams
        }))


class AccountAccessView(AccountPermissionsMixin, View):
    def get(self, request: HttpRequest, pk: int) -> HttpResponse:
        self.perform_account_fetch(request, pk)

        if not self.has_permission(AccountPermissionType.ADMINISTER):
            raise PermissionDenied

        access_roles = AccountUserRole.objects.filter(account=self.account)
        all_roles = AccountRole.objects.all()

        return render(request, 'accounts/account_access.html', self.get_render_context({
            'account': self.account,
            'access_roles': access_roles,
            'all_roles': all_roles,
            'USER_ROLE_ID_PREFIX': USER_ROLE_ID_PREFIX
        }))

    def post(self, request: HttpRequest, pk: int) -> HttpResponse:
        self.perform_account_fetch(request, pk)

        if not self.has_permission(AccountPermissionType.ADMINISTER):
            raise PermissionDenied

        all_roles = AccountRole.objects.all()

        account = self.account
        
        role_lookup = {role.pk: role for role in all_roles}

        if request.POST.get('action') == 'add_access':
            username = request.POST['name']
            if username:
                user = User.objects.get(username=username)

                if user == request.user:
                    messages.error(request, "You can not alter your own access.")
                else:
                    role = AccountRole.objects.get(pk=request.POST['role_id'])

                    AccountUserRole.objects.update_or_create({
                        'role': role
                    }, user=user, account=account)
                    messages.success(request, "Account access updated.")
        elif request.POST.get('action') == 'delete_access':
            account_user_role = AccountUserRole.objects.get(pk=request.POST['user_role_id'])
            if account_user_role.account != account:
                raise PermissionDenied

            role_user = account_user_role.user

            if role_user == request.user:
                messages.error(request, "You can not remove account access from yourself.")
            else:
                account_user_role.delete()
                messages.success(request, "Access to the account for '{}' was removed.".format(role_user.username))
        else:
            for post_key, value in request.POST.items():
                if post_key.startswith(USER_ROLE_ID_PREFIX):
                    user_role_id = post_key[len(USER_ROLE_ID_PREFIX):]
                    account_user_role = AccountUserRole.objects.get(pk=user_role_id)

                    if account_user_role.user == request.user:
                        continue
                    if account_user_role.account != account:
                        raise PermissionDenied

                    new_role = role_lookup[int(value)]

                    if new_role != account_user_role.role:
                        account_user_role.role = new_role
                        account_user_role.save()
                        messages.success(request, "Role updated for user {}".format(account_user_role.user.username))

        return redirect(reverse('account_access', args=(pk,)))


class AccountTeamsView(LoginRequiredMixin, DetailView):
    model = Account
    template_name = 'accounts/account_teams.html'


class AccountSettingsView(LoginRequiredMixin, UpdateView):
    model = Account
    form_class = AccountSettingsForm
    template_name = 'accounts/account_settings.html'

    def get_success_url(self) -> str:
<<<<<<< HEAD
=======
        return reverse("account_profile", kwargs={'pk': self.object.pk})


class AccountCreateView(AccountPermissionsMixin, CreateView):
    model = Account
    form_class = AccountCreateForm
    template_name = 'accounts/account_create.html'

    def form_valid(self, form):
        """
        If the account creation form is valid them make the current user the
        account creator
        """
        self.object = form.save()
        admin_role = AccountRole.objects.get(name='Account admin')
        AccountUserRole.objects.create(role=admin_role, account=self.object, user=self.request.user)
        return HttpResponseRedirect(self.get_success_url())

    def get_success_url(self) -> str:
>>>>>>> 4876a349
        return reverse("account_profile", kwargs={'pk': self.object.pk})<|MERGE_RESOLUTION|>--- conflicted
+++ resolved
@@ -180,8 +180,6 @@
     template_name = 'accounts/account_settings.html'
 
     def get_success_url(self) -> str:
-<<<<<<< HEAD
-=======
         return reverse("account_profile", kwargs={'pk': self.object.pk})
 
 
@@ -201,5 +199,4 @@
         return HttpResponseRedirect(self.get_success_url())
 
     def get_success_url(self) -> str:
->>>>>>> 4876a349
         return reverse("account_profile", kwargs={'pk': self.object.pk})