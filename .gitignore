# Ignore Pycharm/IntelliJ Project Dir
.idea

# Ignore macOS .DS_Store
.DS_Store

# Ignore compiled Python files etc
__pycache__
*.pyc
.mypy_cache

# Ignore coverage reports
.coverage
coverage
coverage.xml

# Ignore node modules
node_modules

<<<<<<< HEAD
# Ignore director virtualenvs, collected static files etc
/director/assets/css
/director/env.sh
/director/secrets
/director/static
/director/storage
/director/venv

# Ignore files copied into director for Docker build
/director/package*.json
=======
# Ignore director collected static files etc
# Warning: putting this in the `director/.gitignore` file will override
# the `files` setting in `package.json` when packaging. So keep this
# in this file!
/director/static
>>>>>>> dd152016
<|MERGE_RESOLUTION|>--- conflicted
+++ resolved
@@ -17,21 +17,8 @@
 # Ignore node modules
 node_modules
 
-<<<<<<< HEAD
-# Ignore director virtualenvs, collected static files etc
-/director/assets/css
-/director/env.sh
-/director/secrets
-/director/static
-/director/storage
-/director/venv
-
-# Ignore files copied into director for Docker build
-/director/package*.json
-=======
 # Ignore director collected static files etc
 # Warning: putting this in the `director/.gitignore` file will override
 # the `files` setting in `package.json` when packaging. So keep this
 # in this file!
-/director/static
->>>>>>> dd152016
+/director/static