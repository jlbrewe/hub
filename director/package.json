--- conflicted
+++ resolved
@@ -1,9 +1,5 @@
 {
   "dependencies": {
-<<<<<<< HEAD
-    "@stencila/encoda": "0.100.0"
-=======
     "@stencila/encoda": "0.101.0"
->>>>>>> 708e56ec
   }
 }